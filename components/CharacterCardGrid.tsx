/**
 * Character Card Grid Component
 * 
 * This component provides a grid layout display for character cards with the following features:
 * - Responsive grid layout (1-3 columns based on screen size)
 * - Animated card appearance with staggered loading
 * - Interactive card tilt effect with glare
 * - Quick action buttons for chat, edit, and delete
 * - Avatar display with fallback
 * - Character name and personality preview
 * 
 * The component handles:
 * - Character card rendering and layout
 * - Interactive animations and effects
 * - Action button event handling
 * - Responsive design adaptation
 * 
 * Dependencies:
 * - framer-motion: For animations
 * - react-parallax-tilt: For card tilt effect
 * - CharacterAvatarBackground: For avatar display
 * - useLanguage: For internationalization
 */

import React from "react";
import Link from "next/link";
import { motion } from "framer-motion";
import Tilt from "react-parallax-tilt";
import { useLanguage } from "@/app/i18n";
import { CharacterAvatarBackground } from "@/components/CharacterAvatarBackground";
import { trackButtonClick } from "@/utils/google-analytics";

/**
 * Interface definitions for the component's data structures
 */
interface Character {
  id: string;
  name: string;
  personality: string;
  scenario?: string;
  first_mes?: string;
  creatorcomment?: string;
  created_at: string;
  avatar_path?: string;
}

interface CharacterCardGridProps {
  characters: Character[];
  onEditClick: (character: Character, e: React.MouseEvent) => void;
  onDeleteClick: (characterId: string) => void;
  onMoveToTopClick: (characterId: string) => void;
}

/**
 * Main grid component for displaying character cards
 * 
 * @param {CharacterCardGridProps} props - Component props
 * @returns {JSX.Element} The rendered grid of character cards
 */
const CharacterCardGrid: React.FC<CharacterCardGridProps> = ({
  characters,
  onEditClick,
  onDeleteClick,
  onMoveToTopClick,
}) => {
  const { t, fontClass, serifFontClass } = useLanguage();

  return (
    <motion.div
      initial={{ opacity: 0 }}
      animate={{ opacity: 1 }}
      transition={{ duration: 0.5, staggerChildren: 0.1 }}
      className="grid grid-cols-2 sm:grid-cols-2 lg:grid-cols-3 gap-2 sm:gap-4"
    >
      {characters.map((character, index) => (
        <motion.div
          key={character.id}
          initial={{ opacity: 0, y: 20 }}
          animate={{ opacity: 1, y: 0 }}
          transition={{ delay: index * 0.05 }}
          className="scale-[0.75] sm:scale-[0.85]"
        >
          <Tilt
            tiltMaxAngleX={-15}
            tiltMaxAngleY={-15}
            glareEnable={true}
            glareMaxOpacity={0.1}
            glareColor="#ffffff"
            glarePosition="all"
            glareBorderRadius="8px"
            scale={1.02}
            transitionSpeed={2000}
            className="h-full"
          >
            <div className="relative session-card h-full transition-all duration-300">
              {/* Action buttons for each card */}
<<<<<<< HEAD
              <div className="absolute top-1 right-1 sm:top-2 sm:right-2 flex space-x-0.5 sm:space-x-1 z-10">
=======
              <div className="absolute top-1 right-1 sm:top-2 sm:right-2 flex space-x-1 sm:space-x-1 z-10">
                <Link
                  href={`/character?id=${character.id}`}
                  onClick={(e) => e.stopPropagation()}
                  className="p-2 sm:p-1.5 bg-[#252220] hover:bg-[#3a2a2a] rounded-full text-[#c0a480] hover:text-[#ffd475] transition-colors"
                  title={t("characterCardsPage.chat")}
                  aria-label={t("characterCardsPage.chat")}
                >
                  <svg xmlns="http://www.w3.org/2000/svg" width="16" height="16" viewBox="0 0 24 24" fill="none" stroke="currentColor" strokeWidth="2" strokeLinecap="round" strokeLinejoin="round" className="text-[#c0a480] hover:text-[#ffd475] transition-colors sm:w-3.5 sm:h-3.5">
                    <path d="M21 15a2 2 0 0 1-2 2H7l-4 4V5a2 2 0 0 1 2-2h14a2 2 0 0 1 2 2z"></path>
                  </svg>
                </Link>
                {/* move character to top of the screen */}
                <button
                  onClick={(e) => {e.stopPropagation(); trackButtonClick("move_to_top_character_btn", "置顶角色"); onMoveToTopClick(character.id);}}
                  className="p-2 sm:p-1.5 bg-[#252220] hover:bg-[#3a2a2a] rounded-full text-[#c0a480] hover:text-[#ffd475] transition-colors"
                  title={t("characterCardsPage.move_to_top")}
                  aria-label={t("characterCardsPage.move_to_top")}
                >
                  <svg xmlns="http://www.w3.org/2000/svg" width="16" height="16" viewBox="0 0 24 24" fill="none" stroke="currentColor" strokeWidth="2" strokeLinecap="round" strokeLinejoin="round" className="sm:w-3.5 sm:h-3.5">
                    <path d="M3 6h18"/>
                    <path d="M12 18V8"/>
                    <path d="M8 12l4-4 4 4"/>
                  </svg>
                </button>
>>>>>>> d8997041
                <button
                  onClick={(e) => {trackButtonClick("edit_character_btn", "编辑角色"); onEditClick(character, e);}}
                  className="p-2 sm:p-1.5 bg-[#252220] hover:bg-[#3a2a2a] rounded-full text-[#c0a480] hover:text-[#ffd475] transition-colors"
                  title={t("characterCardsPage.edit")}
                  aria-label={t("characterCardsPage.edit")}
                >
                  <svg xmlns="http://www.w3.org/2000/svg" width="16" height="16" viewBox="0 0 24 24" fill="none" stroke="currentColor" strokeWidth="2" strokeLinecap="round" strokeLinejoin="round" className="sm:w-3.5 sm:h-3.5">
                    <path d="M11 4H4a2 2 0 0 0-2 2v14a2 2 0 0 0 2 2h14a2 2 0 0 0 2-2v-7"></path>
                    <path d="M18.5 2.5a2.121 2.121 0 0 1 3 3L12 15l-4 1 1-4 9.5-9.5z"></path>
                  </svg>
                </button>
                <button
                  onClick={(e) => {
                    trackButtonClick("delete_character_btn", "删除角色");
                    e.stopPropagation();
                    onDeleteClick(character.id);
                  }}
                  className="p-2 sm:p-1.5 bg-[#252220] hover:bg-[#3a2a2a] rounded-full text-[#c0a480] hover:text-[#ffd475] transition-colors"
                  title={t("characterCardsPage.delete")}
                  aria-label={t("characterCardsPage.delete")}
                >
                  <svg xmlns="http://www.w3.org/2000/svg" width="16" height="16" viewBox="0 0 24 24" fill="none" stroke="currentColor" strokeWidth="2" strokeLinecap="round" strokeLinejoin="round" className="sm:w-3.5 sm:h-3.5">
                    <polyline points="3 6 5 6 21 6"></polyline>
                    <path d="M19 6v14a2 2 0 0 1-2 2H7a2 2 0 0 1-2-2V6m3 0V4a2 2 0 0 1 2-2h4a2 2 0 0 1 2 2v2"></path>
                  </svg>
                </button>
              </div>
            
              {/* Character card content */}
              <Link
                href={`/character?id=${character.id}`}
                className="block h-full flex flex-col"
              >
                <div className="relative w-full overflow-hidden rounded aspect-[4/5]">
                  {character.avatar_path ? (
                    <CharacterAvatarBackground avatarPath={character.avatar_path} />
                  ) : (
                    <div className="w-full h-full flex items-center justify-center bg-[#252220]">
                      <svg xmlns="http://www.w3.org/2000/svg" className="h-16 w-16 sm:h-24 sm:w-24 text-[#534741]" fill="none" viewBox="0 0 24 24" stroke="currentColor">
                        <path strokeLinecap="round" strokeLinejoin="round" strokeWidth={1.5} d="M16 7a4 4 0 11-8 0 4 4 0 018 0zM12 14a7 7 0 00-7 7h14a7 7 0 00-7-7z" />
                      </svg>
                    </div>
                  )}
                </div>
              
                <div className="p-2 sm:p-4">
                  <h2 className={`text-sm sm:text-lg text-[#eae6db] line-clamp-1 magical-text ${serifFontClass}`}>{character.name}</h2>
                  <div className={`text-[10px] sm:text-xs text-[#a18d6f] mt-1 sm:mt-2 italic ${fontClass}`}>
                    <span className="inline-block mr-1 opacity-70">✨</span>
                    <span className="line-clamp-2">{character.personality}</span>
                  </div>
                </div>
              </Link>
            </div>
          </Tilt>
        </motion.div>
      ))}
    </motion.div>
  );
};

export default CharacterCardGrid; <|MERGE_RESOLUTION|>--- conflicted
+++ resolved
@@ -94,10 +94,7 @@
           >
             <div className="relative session-card h-full transition-all duration-300">
               {/* Action buttons for each card */}
-<<<<<<< HEAD
               <div className="absolute top-1 right-1 sm:top-2 sm:right-2 flex space-x-0.5 sm:space-x-1 z-10">
-=======
-              <div className="absolute top-1 right-1 sm:top-2 sm:right-2 flex space-x-1 sm:space-x-1 z-10">
                 <Link
                   href={`/character?id=${character.id}`}
                   onClick={(e) => e.stopPropagation()}
@@ -122,7 +119,6 @@
                     <path d="M8 12l4-4 4 4"/>
                   </svg>
                 </button>
->>>>>>> d8997041
                 <button
                   onClick={(e) => {trackButtonClick("edit_character_btn", "编辑角色"); onEditClick(character, e);}}
                   className="p-2 sm:p-1.5 bg-[#252220] hover:bg-[#3a2a2a] rounded-full text-[#c0a480] hover:text-[#ffd475] transition-colors"
